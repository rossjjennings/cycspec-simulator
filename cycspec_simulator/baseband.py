import numpy as np
import numba as nb
import dask.array as da

from .interpolation import fft_interp, lerp
from .time import Time

class BasebandModel:
    def __init__(self, template, predictor, chan_bw, nchan=1, obsfreq=0,
                 noise_level=0, feed_poln='LIN', rng=None):
        """
        Create a new model for generating simulated baseband data.

        Parameters
        ----------
        template: TemplateProfile object representing the pulse profile.
        predictor: Pulse phase predictor.
        chan_bw: Channel bandwidth of simulated data (same units as `pulse_freq`).
        nchan: Number of channels in simulated data.
        obsfreq: Observing frequency (used in plotting and headers only, same
                 units as `chan_bw`).
        noise_level: Noise variance in intensity units.
        feed_poln: Feed polarization ('LIN' for linear or 'CIRC' for circular).
        rng: Random number generator. Expected to be a `np.random.Generator`.
             If `None`, an instance of `np.random.default_rng()` will be created.
             Only the `normal()` method will ever be called.
        """
        self.template = template
        self.predictor = predictor
        self.chan_bw = chan_bw
        self.nchan = nchan
        self.obsfreq = obsfreq
        self.noise_level = noise_level
        self.feed_poln = feed_poln.upper()
        if rng is None:
            self.rng = np.random.default_rng()
        else:
            self.rng = rng

    def sample(self, n_samples, t_start=None, interp=lerp):
        """
        Simulate a given number of samples from the modeled baseband time series.

        Parameters
        ----------
        n_samples: The number of samples to use.
        t_start: Time of the first sample, as a Time object. If `None`,
                 the predictor epoch will be used.
        interp: Interpolation function to use. Should take two parameters,
                a template array and an array of sample points at which to
                evaluate the interpolated function (extended periodically).
                `fft_interp` and `lerp` (the default) both work.
        """
        if t_start is None:
            t_start = self.predictor.epoch

<<<<<<< HEAD
        delayed = isinstance(self.rng, da.random.Generator)
        t = get_time_axis(t_start, n_samples, self.bandwidth, delayed=delayed)
=======
        t_span = n_samples/self.chan_bw
        t = Time(
            t_start.mjd,
            t_start.second,
            t_start.offset + np.linspace(0, t_span, n_samples, endpoint=False),
        )
>>>>>>> ca81cd72
        phase = self.predictor.phase(t)
        binno = phase*self.template.nbin
        I = interp(self.template.I, binno)
        shape = (self.nchan, n_samples)
        noise1 = (
            (self.rng.normal(size=shape) + 1j*self.rng.normal(size=shape))
            /np.sqrt(2)
        )
        noise2 = (
            (self.rng.normal(size=shape) + 1j*self.rng.normal(size=shape))
            /np.sqrt(2)
        )
        noise3 = (
            (self.rng.normal(size=shape) + 1j*self.rng.normal(size=shape))
            /np.sqrt(2)
        )
        if self.template.full_stokes:
            Q = interp(self.template.Q, binno)
            U = interp(self.template.U, binno)
            V = interp(self.template.V, binno)
            if self.feed_poln == 'LIN':
                X = np.sqrt((I + Q)/2)*noise1 + np.sqrt(self.noise_level)*noise3
                Y = (U - 1j*V)*noise1 + np.sqrt(I*I - Q*Q - U*U - V*V)*noise2
                Y /= np.sqrt(2*(I + Q))
                Y += np.sqrt(self.noise_level)*noise3
<<<<<<< HEAD
                return BasebandData(X, Y, t_start, 'LIN', self.bandwidth, self.obsfreq)
=======
                return BasebandData(t, X, Y, 'LIN', self.chan_bw, self.obsfreq)
>>>>>>> ca81cd72
            elif self.feed_poln == 'CIRC':
                L = np.sqrt((I + V)/2)*noise1 + np.sqrt(self.noise_level)*noise3
                R = (Q - 1j*U)*noise1 + np.sqrt(I*I - Q*Q - U*U - V*V)*noise2
                R /= np.sqrt(2*(I + V))
                R += np.sqrt(self.noise_level)*noise3
<<<<<<< HEAD
                return BasebandData(L, R, t_start, 'CIRC', self.bandwidth, self.obsfreq)
=======
                return BasebandData(t, L, R, 'CIRC', self.chan_bw, self.obsfreq)
>>>>>>> ca81cd72
            else:
                raise ValueError(f"Invalid polarization type '{self.feed_poln}'.")
        else:
            A = np.sqrt(I/2)*noise1 + np.sqrt(self.noise_level)*noise3
            B = np.sqrt(I/2)*noise2 + np.sqrt(self.noise_level)*noise3
<<<<<<< HEAD
            return BasebandData(A, B, t_start, self.feed_poln, self.bandwidth, self.obsfreq)
=======
            return BasebandData(t, A, B, self.feed_poln, self.chan_bw, self.obsfreq)
>>>>>>> ca81cd72
        return X, Y

    def sample_time(self, duration, phase_start=0, interp=lerp):
        """
        Simulate a given span of time from the modeled baseband time series.

        Parameters
        ----------
        duration: Time for which to sample.
        phase_start: Phase of the first sample (in cycles).
        interp: Interpolation function to use. Should take two parameters,
                a template array and an array of sample points at which to
                evaluate the interpolated function (extended periodically).
                `fft_interp` and `lerp` (the default) both work.
        """
        n_samples = np.int64(duration*self.chan_bw)
        return sample(n_samples, phase_start, interp)

def get_time_axis(start_time, n_samples, bandwidth, delayed=False):
    if delayed:
        linspace = da.linspace
    else:
        linspace = np.linspace
    t_span = n_samples/bandwidth
    return Time(
        start_time.mjd,
        start_time.second,
        start_time.offset + linspace(0, t_span, n_samples, endpoint=False),
    )

class BasebandData:
<<<<<<< HEAD
    def __init__(self, A, B, start_time, feed_poln, bandwidth, obsfreq):
        if not B.shape == A.shape:
            raise ValueError(f"A and B should be the same shape! Found: {A.shape} != {B.shape}")
=======
    def __init__(self, t, A, B, feed_poln, chan_bw, obsfreq):
        self.t = t
>>>>>>> ca81cd72
        self.A = A
        self.B = B
        self.n_samples = self.A.shape[-1]
        self.delayed = isinstance(A, da.Array)
        self.start_time = start_time
        self.feed_poln = feed_poln.upper()
<<<<<<< HEAD
        self.bandwidth = bandwidth
        self.obsfreq = obsfreq

    @property
    def t(self):
        return get_time_axis(self.start_time, self.n_samples, self.bandwidth, self.delayed)

    def compute_all(self):
        if self.delayed:
            return BasebandDataBlock(
                self.A.compute(),
                self.B.compute(),
                self.start_time,
                self.feed_poln,
                self.bandwidth,
                self.obsfreq,
            )
        else:
            return self
=======
        self.chan_bw = chan_bw
        self.obsfreq = obsfreq

    @property
    def nchan(self):
        return self.A.shape[0]

    @property
    def n_samples(self):
        return self.A.shape[1]
>>>>>>> ca81cd72
<|MERGE_RESOLUTION|>--- conflicted
+++ resolved
@@ -54,17 +54,8 @@
         if t_start is None:
             t_start = self.predictor.epoch
 
-<<<<<<< HEAD
         delayed = isinstance(self.rng, da.random.Generator)
-        t = get_time_axis(t_start, n_samples, self.bandwidth, delayed=delayed)
-=======
-        t_span = n_samples/self.chan_bw
-        t = Time(
-            t_start.mjd,
-            t_start.second,
-            t_start.offset + np.linspace(0, t_span, n_samples, endpoint=False),
-        )
->>>>>>> ca81cd72
+        t = get_time_axis(t_start, n_samples, self.chan_bw, delayed=delayed)
         phase = self.predictor.phase(t)
         binno = phase*self.template.nbin
         I = interp(self.template.I, binno)
@@ -90,31 +81,19 @@
                 Y = (U - 1j*V)*noise1 + np.sqrt(I*I - Q*Q - U*U - V*V)*noise2
                 Y /= np.sqrt(2*(I + Q))
                 Y += np.sqrt(self.noise_level)*noise3
-<<<<<<< HEAD
-                return BasebandData(X, Y, t_start, 'LIN', self.bandwidth, self.obsfreq)
-=======
-                return BasebandData(t, X, Y, 'LIN', self.chan_bw, self.obsfreq)
->>>>>>> ca81cd72
+                return BasebandData(X, Y, t_start, 'LIN', self.chan_bw, self.obsfreq)
             elif self.feed_poln == 'CIRC':
                 L = np.sqrt((I + V)/2)*noise1 + np.sqrt(self.noise_level)*noise3
                 R = (Q - 1j*U)*noise1 + np.sqrt(I*I - Q*Q - U*U - V*V)*noise2
                 R /= np.sqrt(2*(I + V))
                 R += np.sqrt(self.noise_level)*noise3
-<<<<<<< HEAD
-                return BasebandData(L, R, t_start, 'CIRC', self.bandwidth, self.obsfreq)
-=======
-                return BasebandData(t, L, R, 'CIRC', self.chan_bw, self.obsfreq)
->>>>>>> ca81cd72
+                return BasebandData(L, R, t_start, 'CIRC', self.chan_bw, self.obsfreq)
             else:
                 raise ValueError(f"Invalid polarization type '{self.feed_poln}'.")
         else:
             A = np.sqrt(I/2)*noise1 + np.sqrt(self.noise_level)*noise3
             B = np.sqrt(I/2)*noise2 + np.sqrt(self.noise_level)*noise3
-<<<<<<< HEAD
-            return BasebandData(A, B, t_start, self.feed_poln, self.bandwidth, self.obsfreq)
-=======
-            return BasebandData(t, A, B, self.feed_poln, self.chan_bw, self.obsfreq)
->>>>>>> ca81cd72
+            return BasebandData(A, B, t_start, self.feed_poln, self.chan_bw, self.obsfreq)
         return X, Y
 
     def sample_time(self, duration, phase_start=0, interp=lerp):
@@ -146,49 +125,35 @@
     )
 
 class BasebandData:
-<<<<<<< HEAD
-    def __init__(self, A, B, start_time, feed_poln, bandwidth, obsfreq):
+    def __init__(self, A, B, start_time, feed_poln, chan_bw, obsfreq):
         if not B.shape == A.shape:
             raise ValueError(f"A and B should be the same shape! Found: {A.shape} != {B.shape}")
-=======
-    def __init__(self, t, A, B, feed_poln, chan_bw, obsfreq):
-        self.t = t
->>>>>>> ca81cd72
         self.A = A
         self.B = B
         self.n_samples = self.A.shape[-1]
         self.delayed = isinstance(A, da.Array)
         self.start_time = start_time
         self.feed_poln = feed_poln.upper()
-<<<<<<< HEAD
-        self.bandwidth = bandwidth
+        self.chan_bw = chan_bw
         self.obsfreq = obsfreq
 
     @property
     def t(self):
-        return get_time_axis(self.start_time, self.n_samples, self.bandwidth, self.delayed)
-
-    def compute_all(self):
-        if self.delayed:
-            return BasebandDataBlock(
-                self.A.compute(),
-                self.B.compute(),
-                self.start_time,
-                self.feed_poln,
-                self.bandwidth,
-                self.obsfreq,
-            )
-        else:
-            return self
-=======
-        self.chan_bw = chan_bw
-        self.obsfreq = obsfreq
+        return get_time_axis(self.start_time, self.n_samples, self.chan_bw, self.delayed)
 
     @property
     def nchan(self):
         return self.A.shape[0]
 
-    @property
-    def n_samples(self):
-        return self.A.shape[1]
->>>>>>> ca81cd72
+    def compute_all(self):
+        if self.delayed:
+            return BasebandData(
+                self.A.compute(),
+                self.B.compute(),
+                self.start_time,
+                self.feed_poln,
+                self.chan_bw,
+                self.obsfreq,
+            )
+        else:
+            return self